<project xmlns="http://maven.apache.org/POM/4.0.0" xmlns:xsi="http://www.w3.org/2001/XMLSchema-instance" xsi:schemaLocation="http://maven.apache.org/POM/4.0.0 http://maven.apache.org/xsd/maven-4.0.0.xsd">
	<modelVersion>4.0.0</modelVersion>
    <parent>
        <artifactId>crawler4j-parent</artifactId>
        <groupId>edu.uci.ics</groupId>
        <version>4.5.0-SNAPSHOT</version>
        <relativePath>../pom.xml</relativePath>
    </parent>
	<artifactId>crawler4j</artifactId>
	<name>${project.groupId}:${project.artifactId}</name>
	<description>Open Source Web Crawler for Java</description>
	<url>https://github.com/yasserg/crawler4j</url>

	<profiles>
		<profile>
			<id>fatjar</id>
			<build>
				<plugins>
					<plugin>
						<artifactId>maven-assembly-plugin</artifactId>
						<version>${maven.assembly.version}</version>
						<configuration>
							<descriptorRefs>
								<descriptorRef>jar-with-dependencies</descriptorRef>
							</descriptorRefs>
						</configuration>
						<executions>
							<execution>
								<id>make-fat-jar</id>
								<phase>package</phase>
								<goals>
									<goal>single</goal>
								</goals>
								<configuration>
									<finalName>crawler4j-${project.version}</finalName>
								</configuration>
							</execution>
						</executions>
					</plugin>
				</plugins>
			</build>
		</profile>
	</profiles>

	<build>
		<plugins>
			<plugin>
				<groupId>org.apache.maven.plugins</groupId>
				<artifactId>maven-compiler-plugin</artifactId>
			</plugin>
			<plugin>
				<groupId>org.apache.maven.plugins</groupId>
				<artifactId>maven-jar-plugin</artifactId>
				<version>${maven.jar.version}</version>
				<configuration>
					<excludes>
						<exclude>**/*.properties</exclude>
					</excludes>
				</configuration>
			</plugin>
			<plugin>
				<groupId>org.apache.maven.plugins</groupId>
				<artifactId>maven-checkstyle-plugin</artifactId>
			</plugin>
            <plugin>
                <groupId>org.jacoco</groupId>
                <artifactId>jacoco-maven-plugin</artifactId>
            </plugin>
			<!-- Groovy compiler stuff -->
			<plugin>
				<groupId>org.codehaus.gmavenplus</groupId>
				<artifactId>gmavenplus-plugin</artifactId>
			</plugin>
			<plugin>
				<groupId>org.codehaus.mojo</groupId>
				<artifactId>build-helper-maven-plugin</artifactId>
			</plugin>
            <plugin>
                <groupId>org.apache.maven.plugins</groupId>
                <artifactId>maven-enforcer-plugin</artifactId>
            </plugin>
		</plugins>
	</build>

	<dependencies>

<<<<<<< HEAD
        <!-- Logging API -->
        <dependency>
            <groupId>org.slf4j</groupId>
            <artifactId>slf4j-api</artifactId>
        </dependency>
        <dependency>
            <groupId>org.slf4j</groupId>
            <artifactId>jcl-over-slf4j</artifactId>
        </dependency>
        <dependency>
            <groupId>org.slf4j</groupId>
            <artifactId>jul-to-slf4j</artifactId>
        </dependency>
    
        <!-- Logging Provider -->
        <dependency>
            <groupId>ch.qos.logback</groupId>
            <artifactId>logback-classic</artifactId>
        </dependency>
    
        <!-- Compile time Dependencies -->
    	<dependency>
    		<groupId>org.apache.httpcomponents</groupId>
    		<artifactId>httpclient</artifactId>
    	</dependency>
    	<dependency>
    		<groupId>com.sleepycat</groupId>
    		<artifactId>je</artifactId>
    	</dependency>
    	<dependency>
    		<groupId>org.apache.tika</groupId>
    		<artifactId>tika-parsers</artifactId>
    	</dependency>
        <dependency>
            <groupId>io.github.pgalbraith</groupId>
            <artifactId>url-detector</artifactId>
        </dependency>
        <dependency>
            <groupId>com.google.guava</groupId>
            <artifactId>guava</artifactId>
        </dependency>
        <dependency>
            <groupId>de.malkusch.whois-server-list</groupId>
            <artifactId>public-suffix-list</artifactId>
        </dependency>

=======
        <!-- Compile time Dependencies -->

        <dependency>
            <!-- Logging framework -->
            <groupId>org.slf4j</groupId>
            <artifactId>slf4j-api</artifactId>
        </dependency>
        <dependency>
            <!-- Implementation of slf4j -->
            <groupId>ch.qos.logback</groupId>
            <artifactId>logback-classic</artifactId>
        </dependency>
    	<dependency>
    		<groupId>org.apache.httpcomponents</groupId>
    		<artifactId>httpclient</artifactId>
    	</dependency>
    	<dependency>
    		<groupId>com.sleepycat</groupId>
    		<artifactId>je</artifactId>
    	</dependency>
    	<dependency>
    		<groupId>org.apache.tika</groupId>
    		<artifactId>tika-parsers</artifactId>
    	</dependency>
        <dependency>
            <groupId>com.google.guava</groupId>
            <artifactId>guava</artifactId>
        </dependency>
        <dependency>
            <groupId>de.malkusch.whois-server-list</groupId>
            <artifactId>public-suffix-list</artifactId>
        </dependency>

>>>>>>> 71ca1944
        <!-- Test Dependencies -->

		<dependency>
			<groupId>junit</groupId>
			<artifactId>junit</artifactId>
		</dependency>
		<dependency>
			<groupId>com.github.tomakehurst</groupId>
			<artifactId>wiremock</artifactId>
<<<<<<< HEAD
		</dependency>
		<dependency>
			<groupId>org.codehaus.groovy</groupId>
			<artifactId>groovy-all</artifactId>
=======
>>>>>>> 71ca1944
		</dependency>
        <dependency>
            <groupId>org.codehaus.groovy</groupId>
            <artifactId>groovy-all</artifactId>
            <type>pom</type>
        </dependency>
		<dependency>
			<groupId>org.spockframework</groupId>
			<artifactId>spock-core</artifactId>
		</dependency>
	</dependencies>

</project><|MERGE_RESOLUTION|>--- conflicted
+++ resolved
@@ -84,7 +84,6 @@
 
 	<dependencies>
 
-<<<<<<< HEAD
         <!-- Logging API -->
         <dependency>
             <groupId>org.slf4j</groupId>
@@ -131,41 +130,6 @@
             <artifactId>public-suffix-list</artifactId>
         </dependency>
 
-=======
-        <!-- Compile time Dependencies -->
-
-        <dependency>
-            <!-- Logging framework -->
-            <groupId>org.slf4j</groupId>
-            <artifactId>slf4j-api</artifactId>
-        </dependency>
-        <dependency>
-            <!-- Implementation of slf4j -->
-            <groupId>ch.qos.logback</groupId>
-            <artifactId>logback-classic</artifactId>
-        </dependency>
-    	<dependency>
-    		<groupId>org.apache.httpcomponents</groupId>
-    		<artifactId>httpclient</artifactId>
-    	</dependency>
-    	<dependency>
-    		<groupId>com.sleepycat</groupId>
-    		<artifactId>je</artifactId>
-    	</dependency>
-    	<dependency>
-    		<groupId>org.apache.tika</groupId>
-    		<artifactId>tika-parsers</artifactId>
-    	</dependency>
-        <dependency>
-            <groupId>com.google.guava</groupId>
-            <artifactId>guava</artifactId>
-        </dependency>
-        <dependency>
-            <groupId>de.malkusch.whois-server-list</groupId>
-            <artifactId>public-suffix-list</artifactId>
-        </dependency>
-
->>>>>>> 71ca1944
         <!-- Test Dependencies -->
 
 		<dependency>
@@ -175,13 +139,6 @@
 		<dependency>
 			<groupId>com.github.tomakehurst</groupId>
 			<artifactId>wiremock</artifactId>
-<<<<<<< HEAD
-		</dependency>
-		<dependency>
-			<groupId>org.codehaus.groovy</groupId>
-			<artifactId>groovy-all</artifactId>
-=======
->>>>>>> 71ca1944
 		</dependency>
         <dependency>
             <groupId>org.codehaus.groovy</groupId>
