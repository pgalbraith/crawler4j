--- conflicted
+++ resolved
@@ -104,7 +104,6 @@
             <artifactId>logback-classic</artifactId>
         </dependency>
     
-<<<<<<< HEAD
         <!-- Compile time Dependencies -->
     	<dependency>
     		<groupId>org.apache.httpcomponents</groupId>
@@ -119,7 +118,7 @@
     		<artifactId>tika-parsers</artifactId>
     	</dependency>
         <dependency>
-            <groupId>io.github.pgalbraith</groupId>
+            <groupId>io.github.url-detector</groupId>
             <artifactId>url-detector</artifactId>
         </dependency>
         <dependency>
@@ -132,224 +131,6 @@
         </dependency>
 
         <!-- Test Dependencies -->
-=======
-    <!-- Compile time Dependencies -->
-	<dependency>
-		<groupId>org.apache.httpcomponents</groupId>
-		<artifactId>httpclient</artifactId>
-		<version>${apache.http.components.version}</version>
-		<scope>compile</scope>
-		<exclusions>
-		    <exclusion>
-		        <groupId>commons-logging</groupId>
-		        <artifactId>commons-logging</artifactId>
-		    </exclusion>
-		</exclusions>
-	</dependency>
-	<dependency>
-		<groupId>com.sleepycat</groupId>
-		<artifactId>je</artifactId>
-		<version>${je.version}</version>
-	</dependency>
-	<dependency>
-		<groupId>org.apache.tika</groupId>
-		<artifactId>tika-parsers</artifactId>
-		<version>${apache.tika.version}</version>
-		<exclusions>
-			<exclusion>
-				<groupId>org.apache.poi</groupId>
-				<artifactId>poi-ooxml</artifactId>
-			</exclusion>
-			<exclusion>
-				<groupId>org.apache.poi</groupId>
-				<artifactId>poi-scratchpad</artifactId>
-			</exclusion>
-			<exclusion>
-				<groupId>org.apache.poi</groupId>
-				<artifactId>poi-ooxml</artifactId>
-			</exclusion>
-			<exclusion>
-				<groupId>org.apache.poi</groupId>
-				<artifactId>poi-ooxml-schemas</artifactId>
-			</exclusion>
-			<exclusion>
-				<groupId>org.apache.pdfbox</groupId>
-				<artifactId>pdfbox</artifactId>
-			</exclusion>
-			<exclusion>
-				<groupId>org.apache.pdfbox</groupId>
-				<artifactId>pdfbox-tools</artifactId>
-			</exclusion>
-			<exclusion>
-				<groupId>org.apache.pdfbox</groupId>
-				<artifactId>jempbox</artifactId>
-			</exclusion>
-			<exclusion>
-				<groupId>org.tallison</groupId>
-				<artifactId>jmatio</artifactId>
-			</exclusion>
-			<exclusion>
-				<groupId>com.healthmarketscience.jackcess</groupId>
-				<artifactId>jackcess</artifactId>
-			</exclusion>
-			<exclusion>
-				<groupId>com.healthmarketscience.jackcess</groupId>
-				<artifactId>jackcess-encrypt</artifactId>
-			</exclusion>
-			<exclusion>
-				<groupId>org.tukaani</groupId>
-				<artifactId>xz</artifactId>
-			</exclusion>
-			<exclusion>
-				<groupId>com.github.junrar</groupId>
-				<artifactId>junrar</artifactId>
-			</exclusion>
-			<exclusion>
-				<groupId>org.apache.opennlp</groupId>
-				<artifactId>opennlp-tools</artifactId>
-			</exclusion>
-			<exclusion>
-				<groupId>org.apache.sis.core</groupId>
-				<artifactId>sis-utility</artifactId>
-			</exclusion>
-			<exclusion>
-				<groupId>org.apache.sis.storage</groupId>
-				<artifactId>sis-netcdf</artifactId>
-			</exclusion>
-			<exclusion>
-				<groupId>org.apache.sis.core</groupId>
-				<artifactId>sis-metadata</artifactId>
-			</exclusion>
-			<exclusion>
-				<groupId>org.opengis</groupId>
-				<artifactId>geoapi</artifactId>
-			</exclusion>
-			<exclusion>
-				<groupId>com.pff</groupId>
-				<artifactId>java-libpst</artifactId>
-			</exclusion>
-			<exclusion>
-				<groupId>com.rometools</groupId>
-				<artifactId>rome</artifactId>
-			</exclusion>
-			<exclusion>
-				<groupId>org.json</groupId>
-				<artifactId>json</artifactId>
-			</exclusion>
-			<exclusion>
-				<groupId>edu.ucar</groupId>
-				<artifactId>netcdf4</artifactId>
-			</exclusion>
-			<exclusion>
-				<groupId>edu.ucar</groupId>
-				<artifactId>grib</artifactId>
-			</exclusion>
-			<exclusion>
-				<groupId>edu.ucar</groupId>
-				<artifactId>cdm</artifactId>
-			</exclusion>
-			<exclusion>
-				<groupId>edu.ucar</groupId>
-				<artifactId>httpservices</artifactId>
-			</exclusion>
-			<exclusion>
-				<groupId>org.gagravarr</groupId>
-				<artifactId>vorbis-java-tika</artifactId>
-			</exclusion>
-			<exclusion>
-				<groupId>org.gagravarr</groupId>
-				<artifactId>vorbis-java-core</artifactId>
-			</exclusion>
-			<exclusion>
-				<groupId>org.ow2.asm</groupId>
-				<artifactId>asm</artifactId>
-			</exclusion>
-			<exclusion>
-				<groupId>com.googlecode.mp4parser</groupId>
-				<artifactId>isoparser</artifactId>
-			</exclusion>
-			<exclusion>
-				<groupId>com.drewnoakes</groupId>
-				<artifactId>metadata-extractor</artifactId>
-			</exclusion>
-			<exclusion>
-				<groupId>org.apache.commons</groupId>
-				<artifactId>commons-csv</artifactId>
-			</exclusion>
-			<exclusion>
-				<groupId>org.apache.commons</groupId>
-				<artifactId>commons-exec</artifactId>
-			</exclusion>
-			<exclusion>
-				<groupId>org.apache.commons</groupId>
-				<artifactId>commons-compress</artifactId>
-			</exclusion>
-			<exclusion>
-				<groupId>commons-codec</groupId>
-				<artifactId>commons-codec</artifactId>
-			</exclusion>
-			<exclusion>
-				<groupId>com.googlecode.json-simple</groupId>
-				<artifactId>json-simple</artifactId>
-			</exclusion>
-			<exclusion>
-				<groupId>com.google.code.gson</groupId>
-				<artifactId>gson</artifactId>
-			</exclusion>
-			<exclusion>
-				<groupId>de.l3s.boilerpipe</groupId>
-				<artifactId>boilerpipe</artifactId>
-			</exclusion>
-			<exclusion>
-				<groupId>com.googlecode.juniversalchardet</groupId>
-				<artifactId>juniversalchardet</artifactId>
-			</exclusion>
-			<exclusion>
-				<groupId>org.codelibs</groupId>
-				<artifactId>jhighlight</artifactId>
-			</exclusion>
-			<exclusion>
-				<groupId>org.bouncycastle</groupId>
-				<artifactId>bcmail-jdk15on</artifactId>
-			</exclusion>
-			<exclusion>
-				<groupId>org.bouncycastle</groupId>
-				<artifactId>bcprov-jdk15on</artifactId>
-			</exclusion>
-			<exclusion>
-				<groupId>org.apache.cxf</groupId>
-				<artifactId>cxf-rt-rs-client</artifactId>
-			</exclusion>
-			<exclusion>
-				<groupId>com.fasterxml.jackson.core</groupId>
-				<artifactId>jackson-core</artifactId>
-			</exclusion>
-			<exclusion>
-				<groupId>com.tdunning</groupId>
-				<artifactId>json</artifactId>
-			</exclusion>
-			<exclusion>
-				<groupId>edu.usc.ir</groupId>
-				<artifactId>sentiment-analysis-parser</artifactId>
-			</exclusion>
-		</exclusions>
-	</dependency>
-    <dependency>
-        <groupId>io.github.url-detector</groupId>
-        <artifactId>url-detector</artifactId>
-        <version>${url-detector.version}</version>
-    </dependency>
-    <dependency>
-        <groupId>com.google.guava</groupId>
-        <artifactId>guava</artifactId>
-        <version>${guava.version}</version>
-    </dependency>
-    <dependency>
-        <groupId>de.malkusch.whois-server-list</groupId>
-        <artifactId>public-suffix-list</artifactId>
-        <version>${public.suffix.list.version}</version>
-    </dependency>
->>>>>>> 5c062d27
 
 		<dependency>
 			<groupId>junit</groupId>
