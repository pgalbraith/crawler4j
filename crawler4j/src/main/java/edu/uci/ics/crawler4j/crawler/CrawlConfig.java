--- conflicted
+++ resolved
@@ -225,19 +225,9 @@
 
     private DnsResolver dnsResolver = new SystemDefaultDnsResolver();
 
-<<<<<<< HEAD
     private boolean allowSingleLevelDomain = false;
 
-    /**
-     * Should all crawling stop if an unexpected error occurs? Default is
-     * {@code false}.
-     *
-     * @param haltOnError
-     *            {@code true} if all crawling should be halted
-     */
-    public void setHaltOnError(boolean haltOnError) {
-        this.haltOnError = haltOnError;
-    }
+    private boolean haltOnError = false;
 
     /*
      * This really doesn't belong here (it should be in CrawlController), but keep
@@ -246,17 +236,6 @@
      * way.
      */
     private final CrawlSynchronizer sync = new CrawlSynchronizer(this);
-
-    /**
-     * Indicates if all crawling will stop if an unexpected error occurs.
-     */
-    public boolean isHaltOnError() {
-        return haltOnError;
-    }
-
-=======
->>>>>>> 6ce5f9b1
-    private boolean haltOnError = false;
 
     /**
      * Validates the configs specified by this instance.
@@ -686,7 +665,6 @@
     }
 
     /**
-<<<<<<< HEAD
      * Are single level domains (e.g. http://localhost) considered valid?
      *
      * @return
@@ -706,25 +684,26 @@
         this.allowSingleLevelDomain = allowSingleLevelDomain;
     }
 
+    /**
+     * Indicates if all crawling will stop if an unexpected error occurs.
+     */
+    public boolean isHaltOnError() {
+        return haltOnError;
+    }
+
+    /**
+     * Should all crawling stop if an unexpected error occurs? Default is
+     * {@code false}.
+     *
+     * @param haltOnError
+     *            {@code true} if all crawling should be halted
+     */
+    public void setHaltOnError(boolean haltOnError) {
+        this.haltOnError = haltOnError;
+    }
+
     public CrawlSynchronizer getCrawlSynchronizer() {
         return sync;
-=======
-     * Indicates if all crawling will stop if an unexpected error occurs.
-     */
-    public boolean isHaltOnError() {
-        return haltOnError;
-    }
-
-    /**
-     * Should all crawling stop if an unexpected error occurs? Default is
-     * {@code false}.
-     *
-     * @param haltOnError
-     *            {@code true} if all crawling should be halted
-     */
-    public void setHaltOnError(boolean haltOnError) {
-        this.haltOnError = haltOnError;
->>>>>>> 6ce5f9b1
     }
 
     @Override
@@ -753,11 +732,8 @@
         sb.append("Cookie policy: " + getCookiePolicy() + "\n");
         sb.append("Respect nofollow: " + isRespectNoFollow() + "\n");
         sb.append("Respect noindex: " + isRespectNoIndex() + "\n");
-<<<<<<< HEAD
         sb.append("Allow single level domain:" + isAllowSingleLevelDomain() + "\n");
-=======
         sb.append("Halt on error: " + isHaltOnError() + "\n");
->>>>>>> 6ce5f9b1
         return sb.toString();
     }
 }