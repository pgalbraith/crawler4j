/**
 * Licensed to the Apache Software Foundation (ASF) under one or more
 * contributor license agreements.  See the NOTICE file distributed with
 * this work for additional information regarding copyright ownership.
 * The ASF licenses this file to You under the Apache License, Version 2.0
 * (the "License"); you may not use this file except in compliance with
 * the License.  You may obtain a copy of the License at
 *
 *     http://www.apache.org/licenses/LICENSE-2.0
 *
 * Unless required by applicable law or agreed to in writing, software
 * distributed under the License is distributed on an "AS IS" BASIS,
 * WITHOUT WARRANTIES OR CONDITIONS OF ANY KIND, either express or implied.
 * See the License for the specific language governing permissions and
 * limitations under the License.
 */

package edu.uci.ics.crawler4j.crawler;

import java.util.ArrayList;
import java.util.Collection;
import java.util.HashSet;
import java.util.List;

import org.apache.http.Header;
import org.apache.http.client.CookieStore;
import org.apache.http.client.config.CookieSpecs;
import org.apache.http.conn.DnsResolver;
import org.apache.http.impl.conn.SystemDefaultDnsResolver;
import org.apache.http.message.BasicHeader;

import edu.uci.ics.crawler4j.crawler.authentication.AuthInfo;

public class CrawlConfig {

    /**
     * The folder which will be used by crawler for storing the intermediate
     * crawl data. The content of this folder should not be modified manually.
     */
    private String crawlStorageFolder;

    /**
     * If this feature is enabled, you would be able to resume a previously
     * stopped/crashed crawl. However, it makes crawling slightly slower
     */
    private boolean resumableCrawling = false;

    /**
     * The lock timeout for the underlying sleepycat DB, in milliseconds
     */
    private long dbLockTimeout = 500;

    /**
     * Maximum depth of crawling For unlimited depth this parameter should be
     * set to -1
     */
    private int maxDepthOfCrawling = -1;

    /**
     * Maximum number of pages to fetch For unlimited number of pages, this
     * parameter should be set to -1
     */
    private int maxPagesToFetch = -1;

    /**
     * user-agent string that is used for representing your crawler to web
     * servers. See http://en.wikipedia.org/wiki/User_agent for more details
     */
    private String userAgentString = "crawler4j (https://github.com/yasserg/crawler4j/)";

    /**
     * Default request header values.
     */
    private Collection<BasicHeader> defaultHeaders = new HashSet<BasicHeader>();

    /**
     * Politeness delay in milliseconds (delay between sending two requests to
     * the same host).
     */
    private int politenessDelay = 200;

    /**
     * Should we also crawl https pages?
     */
    private boolean includeHttpsPages = true;

    /**
     * Should we fetch binary content such as images, audio, ...?
     */
    private boolean includeBinaryContentInCrawling = false;

    /**
     * Should we process binary content such as image, audio, ... using TIKA?
     */
    private boolean processBinaryContentInCrawling = false;

    /**
     * Maximum Connections per host
     */
    private int maxConnectionsPerHost = 100;

    /**
     * Maximum total connections
     */
    private int maxTotalConnections = 100;

    /**
     * Socket timeout in milliseconds
     */
    private int socketTimeout = 20000;

    /**
     * Connection timeout in milliseconds
     */
    private int connectionTimeout = 30000;

    /**
     * Max number of outgoing links which are processed from a page
     */
    private int maxOutgoingLinksToFollow = 5000;

    /**
     * Max allowed size of a page. Pages larger than this size will not be
     * fetched.
     */
    private int maxDownloadSize = 1048576;

    /**
     * Should we follow redirects?
     */
    private boolean followRedirects = true;

    /**
     * Should the TLD list be updated automatically on each run? Alternatively,
     * it can be loaded from the embedded tld-names.zip file that was obtained from
     * https://publicsuffix.org/list/public_suffix_list.dat
     */
    private boolean onlineTldListUpdate = false;

    private String publicSuffixSourceUrl = "https://publicsuffix.org/list/public_suffix_list.dat";

    private String publicSuffixLocalFile = null;

    /**
     * Should the crawler stop running when the queue is empty?
     */
    private boolean shutdownOnEmptyQueue = true;

    /**
     * Wait this long before checking the status of the worker threads.
     */
    @Deprecated
    private int threadMonitoringDelaySeconds = 10;

    /**
     * Wait this long to verify the craweler threads are finished working.
     */
    @Deprecated
    private int threadShutdownDelaySeconds = 10;

    /**
     * Wait this long in seconds before launching cleanup.
     */
    @Deprecated
    private int cleanupDelaySeconds = 10;

    /**
     * If crawler should run behind a proxy, this parameter can be used for
     * specifying the proxy host.
     */
    private String proxyHost = null;

    /**
     * If crawler should run behind a proxy, this parameter can be used for
     * specifying the proxy port.
     */
    private int proxyPort = 80;

    /**
     * If crawler should run behind a proxy and user/pass is needed for
     * authentication in proxy, this parameter can be used for specifying the
     * username.
     */
    private String proxyUsername = null;

    /**
     * If crawler should run behind a proxy and user/pass is needed for
     * authentication in proxy, this parameter can be used for specifying the
     * password.
     */
    private String proxyPassword = null;

    /**
     * List of possible authentications needed by crawler
     */
    private List<AuthInfo> authInfos;

    /**
     * Cookie policy
     */
    private String cookiePolicy = CookieSpecs.STANDARD;

    /**
     * Whether to honor "nofollow" flag
     */
    private boolean respectNoFollow = true;

    /**
     * Whether to honor "noindex" flag
     */
    private boolean respectNoIndex = true;

    /**
     * The {@link CookieStore} to use to store and retrieve cookies <br />
     * useful for passing initial cookies to the crawler.
     */
    private CookieStore cookieStore;

    /**
     * DNS resolver to use, #{@link SystemDefaultDnsResolver()} is default.
     */
    public void setDnsResolver(final DnsResolver dnsResolver) {
        this.dnsResolver = dnsResolver;
    }

    public DnsResolver getDnsResolver() {
        return dnsResolver;
    }

    private DnsResolver dnsResolver = new SystemDefaultDnsResolver();

    private boolean allowSingleLevelDomain = false;

<<<<<<< HEAD
    private boolean haltOnError = false;
=======
    /*
     * number of pages to fetch/process from the database in a single read
     */
    private int batchReadSize = 50;
>>>>>>> 2006e220

    /**
     * Validates the configs specified by this instance.
     *
     * @throws Exception on Validation fail
     */
    public void validate() throws Exception {
        if (crawlStorageFolder == null) {
            throw new Exception("Crawl storage folder is not set in the CrawlConfig.");
        }
        if (politenessDelay < 0) {
            throw new Exception("Invalid value for politeness delay: " + politenessDelay);
        }
        if (maxDepthOfCrawling < -1) {
            throw new Exception(
                "Maximum crawl depth should be either a positive number or -1 for unlimited depth" +
                ".");
        }
        if (maxDepthOfCrawling > Short.MAX_VALUE) {
            throw new Exception("Maximum value for crawl depth is " + Short.MAX_VALUE);
        }
    }

    public String getCrawlStorageFolder() {
        return crawlStorageFolder;
    }

    /**
     * The folder which will be used by crawler for storing the intermediate
     * crawl data. The content of this folder should not be modified manually.
     *
     * @param crawlStorageFolder The folder for the crawler's storage
     */
    public void setCrawlStorageFolder(String crawlStorageFolder) {
        this.crawlStorageFolder = crawlStorageFolder;
    }

    public boolean isResumableCrawling() {
        return resumableCrawling;
    }

    /**
     * If this feature is enabled, you would be able to resume a previously
     * stopped/crashed crawl. However, it makes crawling slightly slower
     *
     * @param resumableCrawling Should crawling be resumable between runs ?
     */
    public void setResumableCrawling(boolean resumableCrawling) {
        this.resumableCrawling = resumableCrawling;
    }

    /**
     * Set the lock timeout for the underlying sleepycat DB, in milliseconds. Default is 500.
     *
     * @see com.sleepycat.je.EnvironmentConfig#setLockTimeout(long, java.util.concurrent.TimeUnit)
     * @param dbLockTimeout
     */
    public void setDbLockTimeout(long dbLockTimeout) {
        this.dbLockTimeout = dbLockTimeout;
    }

    public long getDbLockTimeout() {
        return this.dbLockTimeout;
    }

    public int getMaxDepthOfCrawling() {
        return maxDepthOfCrawling;
    }

    /**
     * Maximum depth of crawling For unlimited depth this parameter should be set to -1
     *
     * @param maxDepthOfCrawling Depth of crawling (all links on current page = depth of 1)
     */
    public void setMaxDepthOfCrawling(int maxDepthOfCrawling) {
        this.maxDepthOfCrawling = maxDepthOfCrawling;
    }

    public int getMaxPagesToFetch() {
        return maxPagesToFetch;
    }

    /**
     * Maximum number of pages to fetch For unlimited number of pages, this parameter should be
     * set to -1
     *
     * @param maxPagesToFetch How many pages to fetch from all threads together ?
     */
    public void setMaxPagesToFetch(int maxPagesToFetch) {
        this.maxPagesToFetch = maxPagesToFetch;
    }

    /**
     *
     * @return userAgentString
     */
    public String getUserAgentString() {
        return userAgentString;
    }

    /**
     * user-agent string that is used for representing your crawler to web
     * servers. See http://en.wikipedia.org/wiki/User_agent for more details
     *
     * @param userAgentString Custom userAgent string to use as your crawler's identifier
     */
    public void setUserAgentString(String userAgentString) {
        this.userAgentString = userAgentString;
    }

    /**
     * Return a copy of the default header collection.
     */
    public Collection<BasicHeader> getDefaultHeaders() {
        return new HashSet<>(defaultHeaders);
    }

    /**
     * Set the default header collection (creating copies of the provided headers).
     */
    public void setDefaultHeaders(Collection<? extends Header> defaultHeaders) {
        Collection<BasicHeader> copiedHeaders = new HashSet<>();
        for (Header header : defaultHeaders) {
            copiedHeaders.add(new BasicHeader(header.getName(), header.getValue()));
        }
        this.defaultHeaders = copiedHeaders;
    }

    public int getPolitenessDelay() {
        return politenessDelay;
    }

    /**
     * Politeness delay in milliseconds (delay between sending two requests to
     * the same host).
     *
     * @param politenessDelay
     *            the delay in milliseconds.
     */
    public void setPolitenessDelay(int politenessDelay) {
        this.politenessDelay = politenessDelay;
    }

    public boolean isIncludeHttpsPages() {
        return includeHttpsPages;
    }

    /**
     * @param includeHttpsPages Should we crawl https pages?
     */
    public void setIncludeHttpsPages(boolean includeHttpsPages) {
        this.includeHttpsPages = includeHttpsPages;
    }

    public boolean isIncludeBinaryContentInCrawling() {
        return includeBinaryContentInCrawling;
    }

    /**
     *
     * @param includeBinaryContentInCrawling Should we fetch binary content such as images,
     * audio, ...?
     */
    public void setIncludeBinaryContentInCrawling(boolean includeBinaryContentInCrawling) {
        this.includeBinaryContentInCrawling = includeBinaryContentInCrawling;
    }

    public boolean isProcessBinaryContentInCrawling() {
        return processBinaryContentInCrawling;
    }

    /**
     * Should we process binary content such as images, audio, ... using TIKA?
     */
    public void setProcessBinaryContentInCrawling(boolean processBinaryContentInCrawling) {
        this.processBinaryContentInCrawling = processBinaryContentInCrawling;
    }

    public int getMaxConnectionsPerHost() {
        return maxConnectionsPerHost;
    }

    /**
     * @param maxConnectionsPerHost Maximum Connections per host
     */
    public void setMaxConnectionsPerHost(int maxConnectionsPerHost) {
        this.maxConnectionsPerHost = maxConnectionsPerHost;
    }

    public int getMaxTotalConnections() {
        return maxTotalConnections;
    }

    /**
     * @param maxTotalConnections Maximum total connections
     */
    public void setMaxTotalConnections(int maxTotalConnections) {
        this.maxTotalConnections = maxTotalConnections;
    }

    public int getSocketTimeout() {
        return socketTimeout;
    }

    /**
     * @param socketTimeout Socket timeout in milliseconds
     */
    public void setSocketTimeout(int socketTimeout) {
        this.socketTimeout = socketTimeout;
    }

    public int getConnectionTimeout() {
        return connectionTimeout;
    }

    /**
     * @param connectionTimeout Connection timeout in milliseconds
     */
    public void setConnectionTimeout(int connectionTimeout) {
        this.connectionTimeout = connectionTimeout;
    }

    public int getMaxOutgoingLinksToFollow() {
        return maxOutgoingLinksToFollow;
    }

    /**
     * @param maxOutgoingLinksToFollow Max number of outgoing links which are processed from a page
     */
    public void setMaxOutgoingLinksToFollow(int maxOutgoingLinksToFollow) {
        this.maxOutgoingLinksToFollow = maxOutgoingLinksToFollow;
    }

    public int getMaxDownloadSize() {
        return maxDownloadSize;
    }

    /**
     * @param maxDownloadSize Max allowed size of a page. Pages larger than this size will not be
     * fetched.
     */
    public void setMaxDownloadSize(int maxDownloadSize) {
        this.maxDownloadSize = maxDownloadSize;
    }

    public boolean isFollowRedirects() {
        return followRedirects;
    }

    /**
     * @param followRedirects Should we follow redirects?
     */
    public void setFollowRedirects(boolean followRedirects) {
        this.followRedirects = followRedirects;
    }

    public boolean isShutdownOnEmptyQueue() {
        return shutdownOnEmptyQueue;
    }

    /**
     * Should the crawler stop running when the queue is empty?
     */
    public void setShutdownOnEmptyQueue(boolean shutdown) {
        shutdownOnEmptyQueue = shutdown;
    }

    public boolean isOnlineTldListUpdate() {
        return onlineTldListUpdate;
    }

    /**
     * Should the TLD list be updated automatically on each run? Alternatively,
     * it can be loaded from the embedded tld-names.txt resource file that was
     * obtained from https://publicsuffix.org/list/public_suffix_list.dat
     */
    public void setOnlineTldListUpdate(boolean online) {
        onlineTldListUpdate = online;
    }

    public String getPublicSuffixSourceUrl() {
        return publicSuffixSourceUrl;
    }

    /**
     * URL from which the public suffix list is obtained.  By default
     * this is https://publicsuffix.org/list/public_suffix_list.dat
     */
    public void setPublicSuffixSourceUrl(String publicSuffixSourceUrl) {
        this.publicSuffixSourceUrl = publicSuffixSourceUrl;
    }

    public String getPublicSuffixLocalFile() {
        return publicSuffixLocalFile;
    }

    /**
     * Only used if {@link #setOnlineTldListUpdate(boolean)} is {@code true}. If
     * this property is not null then it overrides
     * {@link #setPublicSuffixSourceUrl(String)}
     *
     * @param publicSuffixLocalFile local filename of public suffix list
     */
    public void setPublicSuffixLocalFile(String publicSuffixLocalFile) {
        this.publicSuffixLocalFile = publicSuffixLocalFile;
    }

    public String getProxyHost() {
        return proxyHost;
    }

    /**
     * @param proxyHost If crawler should run behind a proxy, this parameter can be used for
     * specifying the proxy host.
     */
    public void setProxyHost(String proxyHost) {
        this.proxyHost = proxyHost;
    }

    public int getProxyPort() {
        return proxyPort;
    }

    /**
     * @param proxyPort If crawler should run behind a proxy, this parameter can be used for
     * specifying the proxy port.
     */
    public void setProxyPort(int proxyPort) {
        this.proxyPort = proxyPort;
    }

    public String getProxyUsername() {
        return proxyUsername;
    }

    /**
     * @param proxyUsername
     *        If crawler should run behind a proxy and user/pass is needed for
     *        authentication in proxy, this parameter can be used for specifying the username.
     */
    public void setProxyUsername(String proxyUsername) {
        this.proxyUsername = proxyUsername;
    }

    public String getProxyPassword() {
        return proxyPassword;
    }

    /**
     * If crawler should run behind a proxy and user/pass is needed for
     * authentication in proxy, this parameter can be used for specifying the password.
     *
     * @param proxyPassword String Password
     */
    public void setProxyPassword(String proxyPassword) {
        this.proxyPassword = proxyPassword;
    }

    /**
     * @return the authentications Information
     */
    public List<AuthInfo> getAuthInfos() {
        return authInfos;
    }

    public void addAuthInfo(AuthInfo authInfo) {
        if (this.authInfos == null) {
            this.authInfos = new ArrayList<AuthInfo>();
        }

        this.authInfos.add(authInfo);
    }

    /**
     * @param authInfos authenticationInformations to set
     */
    public void setAuthInfos(List<AuthInfo> authInfos) {
        this.authInfos = authInfos;
    }

    @Deprecated
    public int getThreadMonitoringDelaySeconds() {
        return threadMonitoringDelaySeconds;
    }

    @Deprecated
    public void setThreadMonitoringDelaySeconds(int delay) {
        this.threadMonitoringDelaySeconds = delay;
    }

    @Deprecated
    public int getThreadShutdownDelaySeconds() {
        return threadShutdownDelaySeconds;
    }

    @Deprecated
    public void setThreadShutdownDelaySeconds(int delay) {
        this.threadShutdownDelaySeconds = delay;
    }

    @Deprecated
    public int getCleanupDelaySeconds() {
        return cleanupDelaySeconds;
    }

    @Deprecated
    public void setCleanupDelaySeconds(int delay) {
        this.cleanupDelaySeconds = delay;
    }

    public String getCookiePolicy() {
        return cookiePolicy;
    }

    public void setCookiePolicy(String cookiePolicy) {
        this.cookiePolicy = cookiePolicy;
    }

    /**
     * Gets the configured {@link CookieStore} or null if none is set
     * @return the {@link CookieStore}
     */

    public CookieStore getCookieStore() {
        return cookieStore;
    }

    /**
     * Sets the {@link CookieStore to be used}
     * @param cookieStore the {@link CookieStore}
     */
    public void setCookieStore(CookieStore cookieStore) {
        this.cookieStore = cookieStore;
    }

    /**
     * Gets the current {@link CookieStore} used
     * @return the {@link CookieStore}
     */
    public boolean isRespectNoFollow() {
        return respectNoFollow;
    }

    public void setRespectNoFollow(boolean respectNoFollow) {
        this.respectNoFollow = respectNoFollow;
    }

    public boolean isRespectNoIndex() {
        return respectNoIndex;
    }

    public void setRespectNoIndex(boolean respectNoIndex) {
        this.respectNoIndex = respectNoIndex;
    }

    /**
     * Are single level domains (e.g. http://localhost) considered valid?
     *
     * @return
     */
    public boolean isAllowSingleLevelDomain() {
        return allowSingleLevelDomain;
    }

    /**
     * Allow single level domains (e.g. http://localhost). This is very useful for
     * testing especially when you may be using localhost.
     *
     * @param allowSingleLevelDomain
     *            {@code true} if single level domain should be considered valid
     */
    public void setAllowSingleLevelDomain(boolean allowSingleLevelDomain) {
        this.allowSingleLevelDomain = allowSingleLevelDomain;
    }

    /**
<<<<<<< HEAD
     * Indicates if all crawling will stop if an unexpected error occurs.
     */
    public boolean isHaltOnError() {
        return haltOnError;
    }

    /**
     * Should all crawling stop if an unexpected error occurs? Default is
     * {@code false}.
     *
     * @param haltOnError
     *            {@code true} if all crawling should be halted
     */
    public void setHaltOnError(boolean haltOnError) {
        this.haltOnError = haltOnError;
=======
     * Number of pages to fetch/process from the database in a single read transaction.
     *
     * @return the batch read size
     */
    public int getBatchReadSize() {
        return batchReadSize;
    }

    public void setBatchReadSize(int batchReadSize) {
        this.batchReadSize = batchReadSize;
>>>>>>> 2006e220
    }

    @Override
    public String toString() {
        StringBuilder sb = new StringBuilder();
        sb.append("Crawl storage folder: " + getCrawlStorageFolder() + "\n");
        sb.append("Resumable crawling: " + isResumableCrawling() + "\n");
        sb.append("Max depth of crawl: " + getMaxDepthOfCrawling() + "\n");
        sb.append("Max pages to fetch: " + getMaxPagesToFetch() + "\n");
        sb.append("User agent string: " + getUserAgentString() + "\n");
        sb.append("Include https pages: " + isIncludeHttpsPages() + "\n");
        sb.append("Include binary content: " + isIncludeBinaryContentInCrawling() + "\n");
        sb.append("Max connections per host: " + getMaxConnectionsPerHost() + "\n");
        sb.append("Max total connections: " + getMaxTotalConnections() + "\n");
        sb.append("Socket timeout: " + getSocketTimeout() + "\n");
        sb.append("Max total connections: " + getMaxTotalConnections() + "\n");
        sb.append("Max outgoing links to follow: " + getMaxOutgoingLinksToFollow() + "\n");
        sb.append("Max download size: " + getMaxDownloadSize() + "\n");
        sb.append("Should follow redirects?: " + isFollowRedirects() + "\n");
        sb.append("Proxy host: " + getProxyHost() + "\n");
        sb.append("Proxy port: " + getProxyPort() + "\n");
        sb.append("Proxy username: " + getProxyUsername() + "\n");
        sb.append("Thread monitoring delay: " + getThreadMonitoringDelaySeconds() + "\n");
        sb.append("Thread shutdown delay: " + getThreadShutdownDelaySeconds() + "\n");
        sb.append("Cleanup delay: " + getCleanupDelaySeconds() + "\n");
        sb.append("Cookie policy: " + getCookiePolicy() + "\n");
        sb.append("Respect nofollow: " + isRespectNoFollow() + "\n");
        sb.append("Respect noindex: " + isRespectNoIndex() + "\n");
        sb.append("Allow single level domain:" + isAllowSingleLevelDomain() + "\n");
<<<<<<< HEAD
        sb.append("Halt on error: " + isHaltOnError() + "\n");
=======
        sb.append("Batch read size: " + getBatchReadSize() + "\n");
>>>>>>> 2006e220
        return sb.toString();
    }
}<|MERGE_RESOLUTION|>--- conflicted
+++ resolved
@@ -231,14 +231,12 @@
 
     private boolean allowSingleLevelDomain = false;
 
-<<<<<<< HEAD
     private boolean haltOnError = false;
-=======
+
     /*
      * number of pages to fetch/process from the database in a single read
      */
     private int batchReadSize = 50;
->>>>>>> 2006e220
 
     /**
      * Validates the configs specified by this instance.
@@ -715,7 +713,6 @@
     }
 
     /**
-<<<<<<< HEAD
      * Indicates if all crawling will stop if an unexpected error occurs.
      */
     public boolean isHaltOnError() {
@@ -731,7 +728,9 @@
      */
     public void setHaltOnError(boolean haltOnError) {
         this.haltOnError = haltOnError;
-=======
+    }
+
+    /**
      * Number of pages to fetch/process from the database in a single read transaction.
      *
      * @return the batch read size
@@ -742,7 +741,6 @@
 
     public void setBatchReadSize(int batchReadSize) {
         this.batchReadSize = batchReadSize;
->>>>>>> 2006e220
     }
 
     @Override
@@ -772,11 +770,8 @@
         sb.append("Respect nofollow: " + isRespectNoFollow() + "\n");
         sb.append("Respect noindex: " + isRespectNoIndex() + "\n");
         sb.append("Allow single level domain:" + isAllowSingleLevelDomain() + "\n");
-<<<<<<< HEAD
         sb.append("Halt on error: " + isHaltOnError() + "\n");
-=======
         sb.append("Batch read size: " + getBatchReadSize() + "\n");
->>>>>>> 2006e220
         return sb.toString();
     }
 }