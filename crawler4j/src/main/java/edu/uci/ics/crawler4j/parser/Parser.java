--- conflicted
+++ resolved
@@ -39,18 +39,11 @@
 
     private final HtmlParser htmlContentParser;
 
-<<<<<<< HEAD
     private final Net net;
-
-    public Parser(CrawlConfig config) throws IllegalAccessException, InstantiationException {
-        this(config, new TikaHtmlParser(config));
-=======
-    private Net net;
 
     @Deprecated
     public Parser(CrawlConfig config) throws IllegalAccessException, InstantiationException {
         this(config, new TikaHtmlParser(config, null));
->>>>>>> 1a0df4dd
     }
 
     public Parser(CrawlConfig config, TLDList tldList) throws IllegalAccessException, InstantiationException {
@@ -65,11 +58,7 @@
     public Parser(CrawlConfig config, HtmlParser htmlParser, TLDList tldList) {
         this.config = config;
         this.htmlContentParser = htmlParser;
-<<<<<<< HEAD
-        this.net = new Net(config);
-=======
-        this.net = new Net(tldList);
->>>>>>> 1a0df4dd
+        this.net = new Net(config, tldList);
     }
 
     public void parse(Page page, String contextURL)
