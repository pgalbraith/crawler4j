/**
 * Licensed to the Apache Software Foundation (ASF) under one or more
 * contributor license agreements.  See the NOTICE file distributed with
 * this work for additional information regarding copyright ownership.
 * The ASF licenses this file to You under the Apache License, Version 2.0
 * (the "License"); you may not use this file except in compliance with
 * the License.  You may obtain a copy of the License at
 *
 *     http://www.apache.org/licenses/LICENSE-2.0
 *
 * Unless required by applicable law or agreed to in writing, software
 * distributed under the License is distributed on an "AS IS" BASIS,
 * WITHOUT WARRANTIES OR CONDITIONS OF ANY KIND, either express or implied.
 * See the License for the specific language governing permissions and
 * limitations under the License.
 */

package edu.uci.ics.crawler4j.parser;

import org.apache.tika.language.LanguageIdentifier;
import org.slf4j.Logger;
import org.slf4j.LoggerFactory;

import edu.uci.ics.crawler4j.crawler.CrawlConfig;
import edu.uci.ics.crawler4j.crawler.Page;
import edu.uci.ics.crawler4j.crawler.exceptions.ParseException;
import edu.uci.ics.crawler4j.url.TLDList;
import edu.uci.ics.crawler4j.util.Net;
import edu.uci.ics.crawler4j.util.Util;

/**
 * @author Yasser Ganjisaffar
 */
public class Parser {

    private static final Logger logger = LoggerFactory.getLogger(Parser.class);

    private final CrawlConfig config;

    private final HtmlParser htmlContentParser;

    private final Net net;

<<<<<<< HEAD
    public Parser(CrawlConfig config) throws IllegalAccessException, InstantiationException {
        this(config, new TikaHtmlParser(config));
=======
    @Deprecated
    public Parser(CrawlConfig config) throws IllegalAccessException, InstantiationException {
        this(config, new TikaHtmlParser(config, null));
    }

    public Parser(CrawlConfig config, TLDList tldList) throws IllegalAccessException, InstantiationException {
        this(config, new TikaHtmlParser(config, tldList), tldList);
>>>>>>> 2006e220
    }

    @Deprecated
    public Parser(CrawlConfig config, HtmlParser htmlParser) {
        this(config, htmlParser, null);
    }

    public Parser(CrawlConfig config, HtmlParser htmlParser, TLDList tldList) {
        this.config = config;
        this.htmlContentParser = htmlParser;
<<<<<<< HEAD
        this.net = new Net(config);
=======
        this.net = new Net(config, tldList);
>>>>>>> 2006e220
    }

    public void parse(Page page, String contextURL) throws NotAllowedContentException, ParseException {
        if (Util.hasBinaryContent(page.getContentType())) { // BINARY
            BinaryParseData parseData = new BinaryParseData();
            if (config.isIncludeBinaryContentInCrawling()) {
                if (config.isProcessBinaryContentInCrawling()) {
                    try {
                        parseData.setBinaryContent(page.getContentData());
                    } catch (Exception e) {
                        if (config.isHaltOnError()) {
                            throw new ParseException(e);
                        } else {
                            logger.error("Error parsing file", e);
                        }
                    }
                } else {
                    parseData.setHtml("<html></html>");
                }
                page.setParseData(parseData);
                if (parseData.getHtml() == null) {
                    throw new ParseException();
                }
                parseData.setOutgoingUrls(net.extractUrls(parseData.getHtml()));
            } else {
                throw new NotAllowedContentException();
            }
        } else if (Util.hasPlainTextContent(page.getContentType())) { // plain Text
            try {
                TextParseData parseData = new TextParseData();
                if (page.getContentCharset() == null) {
                    parseData.setTextContent(new String(page.getContentData()));
                } else {
                    parseData.setTextContent(
                        new String(page.getContentData(), page.getContentCharset()));
                }
                parseData.setOutgoingUrls(net.extractUrls(parseData.getTextContent()));
                page.setParseData(parseData);
            } catch (Exception e) {
                logger.error("{}, while parsing: {}", e.getMessage(), page.getWebURL().getURL());
                throw new ParseException(e);
            }
        } else { // isHTML

            HtmlParseData parsedData = this.htmlContentParser.parse(page, contextURL);

            if (page.getContentCharset() == null) {
                page.setContentCharset(parsedData.getContentCharset());
            }

            // Please note that identifying language takes less than 10 milliseconds
            LanguageIdentifier languageIdentifier = new LanguageIdentifier(parsedData.getText());
            page.setLanguage(languageIdentifier.getLanguage());

            page.setParseData(parsedData);

        }
    }
}<|MERGE_RESOLUTION|>--- conflicted
+++ resolved
@@ -41,10 +41,6 @@
 
     private final Net net;
 
-<<<<<<< HEAD
-    public Parser(CrawlConfig config) throws IllegalAccessException, InstantiationException {
-        this(config, new TikaHtmlParser(config));
-=======
     @Deprecated
     public Parser(CrawlConfig config) throws IllegalAccessException, InstantiationException {
         this(config, new TikaHtmlParser(config, null));
@@ -52,7 +48,6 @@
 
     public Parser(CrawlConfig config, TLDList tldList) throws IllegalAccessException, InstantiationException {
         this(config, new TikaHtmlParser(config, tldList), tldList);
->>>>>>> 2006e220
     }
 
     @Deprecated
@@ -63,11 +58,7 @@
     public Parser(CrawlConfig config, HtmlParser htmlParser, TLDList tldList) {
         this.config = config;
         this.htmlContentParser = htmlParser;
-<<<<<<< HEAD
-        this.net = new Net(config);
-=======
         this.net = new Net(config, tldList);
->>>>>>> 2006e220
     }
 
     public void parse(Page page, String contextURL) throws NotAllowedContentException, ParseException {
