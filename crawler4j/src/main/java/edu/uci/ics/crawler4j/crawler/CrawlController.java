--- conflicted
+++ resolved
@@ -623,7 +623,6 @@
         return tldList;
     }
 
-<<<<<<< HEAD
     public void setTldList(TLDList tldList) {
         this.tldList = tldList;
     }
@@ -634,14 +633,14 @@
     public void reset() {
         logger.info("clearing all previous crawl data");
         frontier.reset();
-=======
+    }
+
     public boolean isHalt() {
         return halt;
     }
 
     public void setHalt(boolean halt) {
         this.halt = halt;
->>>>>>> 25743dc0
     }
 
 }