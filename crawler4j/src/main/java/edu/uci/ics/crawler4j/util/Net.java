--- conflicted
+++ resolved
@@ -11,44 +11,29 @@
 import com.linkedin.urls.detection.UrlDetectorOptions;
 
 import edu.uci.ics.crawler4j.crawler.CrawlConfig;
-<<<<<<< HEAD
-=======
 import edu.uci.ics.crawler4j.url.TLDList;
->>>>>>> 2006e220
 import edu.uci.ics.crawler4j.url.WebURL;
 
 /**
  * Created by Avi Hayun on 9/22/2014.
  * Net related Utils
- *
- * @author Paul Galbraith <paul.d.galbraith@gmail.com>
  */
 public class Net {
 
-<<<<<<< HEAD
-    private static final Function<Url, WebURL> urlMapper = url -> {
-        WebURL webUrl = new WebURL();
-=======
     private TLDList tldList;
 
     private Function<Url, WebURL> urlMapper = url -> {
         WebURL webUrl = new WebURL();
         webUrl.setTldList(tldList);
->>>>>>> 2006e220
         webUrl.setURL(url.getFullUrl());
         return webUrl;
     };
 
     private CrawlConfig config;
 
-<<<<<<< HEAD
-    public Net(CrawlConfig config) {
-        this.config = config;
-=======
     public Net(CrawlConfig config, TLDList tldList) {
         this.config = config;
         this.tldList = tldList;
->>>>>>> 2006e220
     }
 
     public Set<WebURL> extractUrls(String input) {
