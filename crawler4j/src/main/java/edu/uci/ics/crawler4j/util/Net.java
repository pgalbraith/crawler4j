--- conflicted
+++ resolved
@@ -6,62 +6,34 @@
 import java.util.function.Function;
 import java.util.stream.Collectors;
 
-<<<<<<< HEAD
 import com.linkedin.urls.Url;
 import com.linkedin.urls.detection.UrlDetector;
 import com.linkedin.urls.detection.UrlDetectorOptions;
 
 import edu.uci.ics.crawler4j.crawler.CrawlConfig;
-=======
 import edu.uci.ics.crawler4j.url.TLDList;
->>>>>>> 1a0df4dd
 import edu.uci.ics.crawler4j.url.WebURL;
 
 /**
  * Created by Avi Hayun on 9/22/2014.
  * Net related Utils
- *
- * @author Paul Galbraith <paul.d.galbraith@gmail.com>
  */
 public class Net {
-<<<<<<< HEAD
-=======
+
     private TLDList tldList;
-    private static final Pattern pattern = initializePattern();
 
-    public Net(TLDList tldList) {
-        this.tldList = tldList;
-    }
-
-    public Set<WebURL> extractUrls(String input) {
-        Set<WebURL> extractedUrls = new HashSet<>();
-
-        if (input != null) {
-            Matcher matcher = pattern.matcher(input);
-            while (matcher.find()) {
-                WebURL webURL = new WebURL();
-                String urlStr = matcher.group();
-                if (!urlStr.startsWith("http")) {
-                    urlStr = "http://" + urlStr;
-                }
-
-                webURL.setTldList(tldList);
-                webURL.setURL(urlStr);
-                extractedUrls.add(webURL);
-            }
-        }
->>>>>>> 1a0df4dd
-
-    private static final Function<Url, WebURL> urlMapper = url -> {
+    private Function<Url, WebURL> urlMapper = url -> {
         WebURL webUrl = new WebURL();
+        webUrl.setTldList(tldList);
         webUrl.setURL(url.getFullUrl());
         return webUrl;
     };
 
     private CrawlConfig config;
 
-    public Net(CrawlConfig config) {
+    public Net(CrawlConfig config, TLDList tldList) {
         this.config = config;
+        this.tldList = tldList;
     }
 
     public Set<WebURL> extractUrls(String input) {
