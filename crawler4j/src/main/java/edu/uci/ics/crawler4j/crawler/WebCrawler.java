--- conflicted
+++ resolved
@@ -102,11 +102,9 @@
      */
     private boolean isWaitingForNewURLs;
 
-<<<<<<< HEAD
     private Throwable error;
-=======
+
     private int batchReadSize;
->>>>>>> 1a0df4dd
 
     /**
      * Initializes the current instance of the crawler
@@ -304,39 +302,17 @@
 
     @Override
     public void run() {
-<<<<<<< HEAD
         try {
             onStart();
             setError(null);
             boolean halt = false;
             while (!halt) {
-                List<WebURL> assignedURLs = new ArrayList<>(50);
+                List<WebURL> assignedURLs = new ArrayList<>(batchReadSize);
                 isWaitingForNewURLs = true;
-                frontier.getNextURLs(50, assignedURLs);
+                frontier.getNextURLs(batchReadSize, assignedURLs);
                 isWaitingForNewURLs = false;
                 if (assignedURLs.isEmpty()) {
                     if (frontier.isFinished()) {
-=======
-        onStart();
-        while (true) {
-            List<WebURL> assignedURLs = new ArrayList<>(batchReadSize);
-            isWaitingForNewURLs = true;
-            frontier.getNextURLs(batchReadSize, assignedURLs);
-            isWaitingForNewURLs = false;
-            if (assignedURLs.isEmpty()) {
-                if (frontier.isFinished()) {
-                    return;
-                }
-                try {
-                    Thread.sleep(3000);
-                } catch (InterruptedException e) {
-                    logger.error("Error occurred", e);
-                }
-            } else {
-                for (WebURL curURL : assignedURLs) {
-                    if (myController.isShuttingDown()) {
-                        logger.info("Exiting because of controller shutdown.");
->>>>>>> 1a0df4dd
                         return;
                     }
                     try {
