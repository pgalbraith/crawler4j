--- conflicted
+++ resolved
@@ -105,11 +105,9 @@
     @Deprecated
     private boolean isWaitingForNewURLs;
 
-<<<<<<< HEAD
     private Throwable error;
-=======
+
     private int batchReadSize;
->>>>>>> 63a65024
 
     /**
      * Initializes the current instance of the crawler
@@ -308,31 +306,18 @@
 
     @Override
     public void run() {
-<<<<<<< HEAD
         try {
             onStart();
             setError(null);
             sync.registerCrawler();
             boolean finished = false;
             while (!finished) {
-=======
-        onStart();
-        while (true) {
-            List<WebURL> assignedURLs = new ArrayList<>(batchReadSize);
-            isWaitingForNewURLs = true;
-            frontier.getNextURLs(batchReadSize, assignedURLs);
-            isWaitingForNewURLs = false;
-            if (assignedURLs.isEmpty()) {
-                if (frontier.isFinished()) {
-                    return;
-                }
->>>>>>> 63a65024
                 try {
                     if (Thread.interrupted()) {
                         throw new InterruptedException();
                     }
-                    List<WebURL> assignedURLs = new ArrayList<>(50);
-                    frontier.getNextURLs(50, assignedURLs);
+                    List<WebURL> assignedURLs = new ArrayList<>(batchReadSize);
+                    frontier.getNextURLs(batchReadSize, assignedURLs);
                     if (assignedURLs.isEmpty()) {
                         isWaitingForNewURLs = true;
                         sync.awaitCompletion();
