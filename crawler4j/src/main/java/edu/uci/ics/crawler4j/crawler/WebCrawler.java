--- conflicted
+++ resolved
@@ -103,11 +103,9 @@
     @Deprecated
     private boolean isWaitingForNewURLs;
 
-<<<<<<< HEAD
     private Throwable error;
-=======
+
     private int batchReadSize;
->>>>>>> 2006e220
 
     /**
      * Initializes the current instance of the crawler
@@ -129,11 +127,8 @@
         this.parser = crawlController.getParser();
         this.myController = crawlController;
         this.isWaitingForNewURLs = false;
-<<<<<<< HEAD
+        this.batchReadSize = crawlController.getConfig().getBatchReadSize();
         myController.registerCrawler(this);
-=======
-        this.batchReadSize = crawlController.getConfig().getBatchReadSize();
->>>>>>> 2006e220
     }
 
     /**
@@ -309,30 +304,17 @@
 
     @Override
     public void run() {
-<<<<<<< HEAD
         try {
             onStart();
             setError(null);
             boolean finished = false;
             while (!finished) {
-=======
-        onStart();
-        while (true) {
-            List<WebURL> assignedURLs = new ArrayList<>(batchReadSize);
-            isWaitingForNewURLs = true;
-            frontier.getNextURLs(batchReadSize, assignedURLs);
-            isWaitingForNewURLs = false;
-            if (assignedURLs.isEmpty()) {
-                if (frontier.isFinished()) {
-                    return;
-                }
->>>>>>> 2006e220
                 try {
                     if (Thread.interrupted()) {
                         throw new InterruptedException();
                     }
-                    List<WebURL> assignedURLs = new ArrayList<>(50);
-                    frontier.getNextURLs(50, assignedURLs);
+                    List<WebURL> assignedURLs = new ArrayList<>(batchReadSize);
+                    frontier.getNextURLs(batchReadSize, assignedURLs);
                     if (assignedURLs.isEmpty()) {
                         isWaitingForNewURLs = true;
                         myController.awaitCompletion(this);
