# crawler4j
[![Build Status](https://travis-ci.org/yasserg/crawler4j.svg?branch=master)](https://travis-ci.org/yasserg/crawler4j)
![Maven Central](https://img.shields.io/maven-central/v/edu.uci.ics/crawler4j.svg?style=flat-square)
[![Gitter Chat](http://img.shields.io/badge/chat-online-brightgreen.svg)](https://gitter.im/crawler4j/Lobby)

crawler4j is an open source web crawler for Java which provides a simple interface for
crawling the Web. Using it, you can setup a multi-threaded web crawler in few minutes.

## Table of content

- [Installation](#installation)
- [Quickstart](#quickstart)   
<<<<<<< HEAD
- [Using a factory](#using-a-factory)
=======
- [Using a factory](#using-a-factory) (for Spring or Guice)
>>>>>>> aedf660f
- [More Examples](#more-examples)
- [Configuration Details](#configuration-details)
- [License](#license)

## Installation

### Using Maven

To use the latest release of crawler4j, please use the following snippet in your pom.xml

```xml
    <dependency>
        <groupId>edu.uci.ics</groupId>
        <artifactId>crawler4j</artifactId>
        <version>4.3</version>
    </dependency>
```

#### Snapshot

You can add the following to use the next SNAPSHOT release

```xml
    <repositories>
        <repository>
            <id>onebeartoe</id>
            <name>onebeartoe</name>
            <url>https://repository-onebeartoe.forge.cloudbees.com/snapshot/</url>
        </repository>
    </repositories>
    
    <dependencies>
        <dependency>
            <groupId>edu.uci.ics</groupId>
            <artifactId>crawler4j</artifactId>
            <version>4.4-SNAPSHOT</version>
        </dependency>
    </dependencies>
```

### Without Maven

From 4.3 if you need a jar that includes all dependencies (aka fatjar) you have to build it yourself. Clone the repo and
run:

```bash
    $ mvn package -Pfatjar
```

you will find in `target/` folder a jar named like `crawler4j-X.Y-with-dependencies.jar`.


### Using Gradle

Please include the following dependency in the build.gradle file to use crawler4j

    compile group: 'edu.uci.ics', name: 'crawler4j', version: '4.3'
    
Also, add the following repository url in build.gradle, for the dependency [sleepycat](https://mvnrepository.com/artifact/com.sleepycat/je/5.0.84)

        maven {
                url "https://repo.boundlessgeo.com/main/"
            }

## Quickstart
You need to create a crawler class that extends WebCrawler. This class decides which URLs
should be crawled and handles the downloaded page. The following is a sample
implementation:
```java
public class MyCrawler extends WebCrawler {

    private final static Pattern FILTERS = Pattern.compile(".*(\\.(css|js|gif|jpg"
                                                           + "|png|mp3|mp4|zip|gz))$");

    /**
     * This method receives two parameters. The first parameter is the page
     * in which we have discovered this new url and the second parameter is
     * the new url. You should implement this function to specify whether
     * the given url should be crawled or not (based on your crawling logic).
     * In this example, we are instructing the crawler to ignore urls that
     * have css, js, git, ... extensions and to only accept urls that start
     * with "http://www.ics.uci.edu/". In this case, we didn't need the
     * referringPage parameter to make the decision.
     */
     @Override
     public boolean shouldVisit(Page referringPage, WebURL url) {
         String href = url.getURL().toLowerCase();
         return !FILTERS.matcher(href).matches()
                && href.startsWith("http://www.ics.uci.edu/");
     }

     /**
      * This function is called when a page is fetched and ready
      * to be processed by your program.
      */
     @Override
     public void visit(Page page) {
         String url = page.getWebURL().getURL();
         System.out.println("URL: " + url);

         if (page.getParseData() instanceof HtmlParseData) {
             HtmlParseData htmlParseData = (HtmlParseData) page.getParseData();
             String text = htmlParseData.getText();
             String html = htmlParseData.getHtml();
             Set<WebURL> links = htmlParseData.getOutgoingUrls();

             System.out.println("Text length: " + text.length());
             System.out.println("Html length: " + html.length());
             System.out.println("Number of outgoing links: " + links.size());
         }
    }
}
```
As can be seen in the above code, there are two main functions that should be overridden:

- shouldVisit: This function decides whether the given URL should be crawled or not. In
the above example, this example is not allowing .css, .js and media files and only allows
 pages within 'www.ics.uci.edu' domain.
- visit: This function is called after the content of a URL is downloaded successfully.
 You can easily get the url, text, links, html, and unique id of the downloaded page.

You should also implement a controller class which specifies the seeds of the crawl,
the folder in which intermediate crawl data should be stored and the number of concurrent
 threads:

```java
public class Controller {
    public static void main(String[] args) throws Exception {
        String crawlStorageFolder = "/data/crawl/root";
        int numberOfCrawlers = 7;

        CrawlConfig config = new CrawlConfig();
        config.setCrawlStorageFolder(crawlStorageFolder);

        /*
         * Instantiate the controller for this crawl.
         */
        PageFetcher pageFetcher = new PageFetcher(config);
        RobotstxtConfig robotstxtConfig = new RobotstxtConfig();
        RobotstxtServer robotstxtServer = new RobotstxtServer(robotstxtConfig, pageFetcher);
        CrawlController controller = new CrawlController(config, pageFetcher, robotstxtServer);

        /*
         * For each crawl, you need to add some seed urls. These are the first
         * URLs that are fetched and then the crawler starts following links
         * which are found in these pages
         */
        controller.addSeed("http://www.ics.uci.edu/~lopes/");
        controller.addSeed("http://www.ics.uci.edu/~welling/");
    	controller.addSeed("http://www.ics.uci.edu/");

        /*
         * Start the crawl. This is a blocking operation, meaning that your code
         * will reach the line after this only when crawling is finished.
         */
        controller.start(MyCrawler.class, numberOfCrawlers);
    }
}
```
## Using a factory
Using a factory can be convenient to integrate crawler4j in a IoC environement (like Spring, Guice) 
or to pass information or a collaborator to each `WebCrawler` instance.

```java
public class CsiCrawlerCrawlerControllerFactory implements CrawlController.WebCrawlerFactory {

    Map<String, String> metadata;
    SqlRepository repository;

    public CsiCrawlerCrawlerControllerFactory(Map<String, String> metadata, SqlRepository repository) {
        this.metadata = metadata;
        this.repository = repository;
    }

    @Override
    public WebCrawler newInstance() {
        return new MyCrawler(metadata, repository);
    }
}
```
To use a factory just call the right method in the `CrawlController` (probably you will want to use the `startNonBlocking` if you are in Spring or Guice):
```java
            MyCrawlerFactory factory = new MyCrawlerFactory(metadata, repository);
            controller.startNonBlocking(factory, numberOfCrawlers);
```
## More Examples
- [Basic crawler](crawler4j/src/test/java/edu/uci/ics/crawler4j/examples/basic/): the full source code of the above example with more details.
- [Image crawler](crawler4j/src/test/java/edu/uci/ics/crawler4j/examples/imagecrawler/): a simple image crawler that downloads image content from the crawling domain and stores them in a folder. This example demonstrates how binary content can be fetched using crawler4j.
- [Collecting data from threads](crawler4j/src/test/java/edu/uci/ics/crawler4j/examples/localdata/): this example demonstrates how the controller can collect data/statistics from crawling threads.
- [Multiple crawlers](crawler4j/src/test/java/edu/uci/ics/crawler4j/examples/multiple/): this is a sample that shows how two distinct crawlers can run concurrently. For example, you might want to split your crawling into different domains and then take different crawling policies for each group. Each crawling controller can have its own configurations.
- [Shutdown crawling](crawler4j/src/test/java/edu/uci/ics/crawler4j/examples/shutdown/): this example shows have crawling can be terminated gracefully by sending the 'shutdown' command to the controller.
- [Postgres/JDBC integration](https://github.com/rzo1/crawler4j-postgres-sample): this shows how to save the crawled content into a Postgres database (or any other JDBC repository).

## Configuration Details
The controller class has a mandatory parameter of type [CrawlConfig](crawler4j/src/main/java/edu/uci/ics/crawler4j/crawler/CrawlConfig.java).
 Instances of this class can be used for configuring crawler4j. The following sections
describe some details of configurations.

### Crawl depth
By default there is no limit on the depth of crawling. But you can limit the depth of crawling. For example, assume that you have a seed page "A", which links to "B", which links to "C", which links to "D". So, we have the following link structure:

A -> B -> C -> D

Since, "A" is a seed page, it will have a depth of 0. "B" will have depth of 1 and so on. You can set a limit on the depth of pages that crawler4j crawls. For example, if you set this limit to 2, it won't crawl page "D". To set the maximum depth you can use:
```java
crawlConfig.setMaxDepthOfCrawling(maxDepthOfCrawling);
```
### Enable SSL
To enable SSL simply:

```java
CrawlConfig config = new CrawlConfig();

config.setIncludeHttpsPages(true);
```

### Maximum number of pages to crawl
Although by default there is no limit on the number of pages to crawl, you can set a limit
on this:

```java
crawlConfig.setMaxPagesToFetch(maxPagesToFetch);
```

### Enable Binary Content Crawling
By default crawling binary content (i.e. images, audio etc.) is turned off. To enable crawling these files:

```java
crawlConfig.setIncludeBinaryContentInCrawling(true);
```

See an example [here](crawler4j/src/test/java/edu/uci/ics/crawler4j/examples/imagecrawler/) for more details.

### Politeness
crawler4j is designed very efficiently and has the ability to crawl domains very fast
(e.g., it has been able to crawl 200 Wikipedia pages per second). However, since this
is against crawling policies and puts huge load on servers (and they might block you!),
since version 1.3, by default crawler4j waits at least 200 milliseconds between requests.
However, this parameter can be tuned:

```java
crawlConfig.setPolitenessDelay(politenessDelay);
```

### Proxy
Should your crawl run behind a proxy? If so, you can use:

```java
crawlConfig.setProxyHost("proxyserver.example.com");
crawlConfig.setProxyPort(8080);
```
If your proxy also needs authentication:
```java
crawlConfig.setProxyUsername(username);
crawlConfig.setProxyPassword(password);
```

### Resumable Crawling
Sometimes you need to run a crawler for a long time. It is possible that the crawler
terminates unexpectedly. In such cases, it might be desirable to resume the crawling.
You would be able to resume a previously stopped/crashed crawl using the following
settings:
```java
crawlConfig.setResumableCrawling(true);
```
However, you should note that it might make the crawling slightly slower.

### User agent string
User-agent string is used for representing your crawler to web servers. See [here](http://en.wikipedia.org/wiki/User_agent)
for more details. By default crawler4j uses the following user agent string:

```
"crawler4j (https://github.com/yasserg/crawler4j/)"
```
However, you can overwrite it:
```java
crawlConfig.setUserAgentString(userAgentString);
```

## License

Copyright (c) 2010-2017 Yasser Ganjisaffar

Published under [Apache License 2.0](http://www.apache.org/licenses/LICENSE-2.0), see LICENSE<|MERGE_RESOLUTION|>--- conflicted
+++ resolved
@@ -10,11 +10,7 @@
 
 - [Installation](#installation)
 - [Quickstart](#quickstart)   
-<<<<<<< HEAD
-- [Using a factory](#using-a-factory)
-=======
 - [Using a factory](#using-a-factory) (for Spring or Guice)
->>>>>>> aedf660f
 - [More Examples](#more-examples)
 - [Configuration Details](#configuration-details)
 - [License](#license)
