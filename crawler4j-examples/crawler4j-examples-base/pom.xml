<?xml version="1.0" encoding="UTF-8"?>
<project xmlns="http://maven.apache.org/POM/4.0.0" xmlns:xsi="http://www.w3.org/2001/XMLSchema-instance" xsi:schemaLocation="http://maven.apache.org/POM/4.0.0 http://maven.apache.org/xsd/maven-4.0.0.xsd">
    <parent>
        <artifactId>crawler4j-parent</artifactId>
        <groupId>edu.uci.ics</groupId>
        <version>4.5.0-SNAPSHOT</version>
        <relativePath>../../pom.xml</relativePath>
    </parent>
    <artifactId>crawler4j-examples-base</artifactId>
    <name>${project.groupId}:${project.artifactId}</name>
    <description>Open Source Web Crawler for Java - base examples</description>
    <url>https://github.com/yasserg/crawler4j</url>
    <modelVersion>4.0.0</modelVersion>

    <dependencies>
        <dependency>
            <groupId>edu.uci.ics</groupId>
            <artifactId>crawler4j</artifactId>
        </dependency>
<<<<<<< HEAD
=======
        <dependency>
            <!-- Google's core Java libraries -->
            <groupId>com.google.guava</groupId>
            <artifactId>guava</artifactId>
        </dependency>
>>>>>>> e72da2cc
    </dependencies>

</project><|MERGE_RESOLUTION|>--- conflicted
+++ resolved
@@ -17,14 +17,6 @@
             <groupId>edu.uci.ics</groupId>
             <artifactId>crawler4j</artifactId>
         </dependency>
-<<<<<<< HEAD
-=======
-        <dependency>
-            <!-- Google's core Java libraries -->
-            <groupId>com.google.guava</groupId>
-            <artifactId>guava</artifactId>
-        </dependency>
->>>>>>> e72da2cc
     </dependencies>
 
 </project>